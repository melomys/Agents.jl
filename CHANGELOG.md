<<<<<<< HEAD
#v2.5
* add keyword argument support for `add_agent!`
=======
# v3.0
* Added `ContinuousSpace` as a space option!!!
* Deprecated `Space` in favor of the individual spaces: `Nothing, GridSpace, GraphSpace, ContinuousSpace`.
* new function `space_neighbors`, which works for any space. It always and consistently returns the **IDs** of neighbors irrespectively
  of the spatial structure.
* Reworked the public API of `GridSpace` to be simpler: position must be `NTuple{Int}`. As a result `vertex2coord` and stuff no longer exported, since they are obsolete.
* New convenience function `allagents`
* New continuous space functions `nearest_neighbor` and `elastic_collision!`
* New iterator `interacting_pairs`
- `AgentBasedModel` now allows you to pass in an `AbstractAgent` type, or an instance of your agent.
- `AgentBasedModel` checks the construction of your agent and will return errors when it is malformed (no `id` or `pos` when required, incorrect types). Warnings when possible problems may occur (immutable agents, types which are not concrete, `vel` not of the correct type when using `ContinuousSpace`).
- Warnings produced by `AgentBasedModel` may be suppressed via the boolean flag `warn`.

>>>>>>> ed4acc38
# v2.1
* Renamed the old scheduler `as_added` to `by_id`, to reflect reality.
* Added a scheduler public API.
* Added two new schedulers: `partial_activation`, `property_activation`.
* It is now possible to `step!` until a boolean condition is met.
# v2.0
Changelog is kept with respect to version 2.0.<|MERGE_RESOLUTION|>--- conflicted
+++ resolved
@@ -1,7 +1,3 @@
-<<<<<<< HEAD
-#v2.5
-* add keyword argument support for `add_agent!`
-=======
 # v3.0
 * Added `ContinuousSpace` as a space option!!!
 * Deprecated `Space` in favor of the individual spaces: `Nothing, GridSpace, GraphSpace, ContinuousSpace`.
@@ -14,8 +10,8 @@
 - `AgentBasedModel` now allows you to pass in an `AbstractAgent` type, or an instance of your agent.
 - `AgentBasedModel` checks the construction of your agent and will return errors when it is malformed (no `id` or `pos` when required, incorrect types). Warnings when possible problems may occur (immutable agents, types which are not concrete, `vel` not of the correct type when using `ContinuousSpace`).
 - Warnings produced by `AgentBasedModel` may be suppressed via the boolean flag `warn`.
-
->>>>>>> ed4acc38
+#v2.5
+* add keyword argument support for `add_agent!`
 # v2.1
 * Renamed the old scheduler `as_added` to `by_id`, to reflect reality.
 * Added a scheduler public API.
