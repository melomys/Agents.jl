<<<<<<< HEAD
=======
using Agents, Test, Random

>>>>>>> cc9f7dcf
mutable struct Agent1 <: AbstractAgent
  id::Int
  pos::Tuple{Int,Int}
end
model1 = ABM(Agent1, Space((3,3)))

agent = add_agent!((1,1), model1)
@test agent.pos == (1, 1)
@test agent.id == 1
pos1 = model1.space.agent_positions[coord2vertex((1,1), model1)]
@test length(pos1) == 1
@test pos1[1] == 1

move_agent!(agent, (2,2), model1)

@test agent.pos == (2,2)
pos1 = model1.space.agent_positions[coord2vertex((1,1), model1)]
@test length(pos1) == 0
pos2 = model1.space.agent_positions[coord2vertex((2,2), model1)]
@test pos2[1] == 1

# %% Scheduler tests
N = 1000
mutable struct Agent0 <: AbstractAgent
  id::Int
end

# by_id
model = ABM(Agent0; scheduler = by_id)
for i in 1:N; add_agent!(model); end
@test sort!(collect(keys(model.agents))) == 1:N
@test model.scheduler(model) == 1:N

# fastest
Random.seed!(12)
model = ABM(Agent0; scheduler = fastest)
for i in 1:N; add_agent!(model); end
@test sort!(collect(model.scheduler(model))) == 1:N

# random
Random.seed!(12)
model = ABM(Agent0; scheduler = random_activation)
for i in 1:N; add_agent!(model); end
@test model.scheduler(model)[1:3] == [913, 522, 637] # reproducibility test

# partial
Random.seed!(12)
model = ABM(Agent0; scheduler = partial_activation(0.1))
for i in 1:N; add_agent!(model); end

a = model.scheduler(model)
@test length(a) < N
@test a[1] == 74 # reproducibility test

# by property
mutable struct Agentw <: AbstractAgent
  id::Int
  w::Float64
end
model = ABM(Agentw; scheduler = property_activation(:w))
for i in 1:N; add_agent!(model, rand()/rand()); end

Random.seed!(12)
a = model.scheduler(model)

ids = collect(keys(model.agents))
properties = [model.agents[id].w for id in ids]

@test ids[sortperm(properties)] == a

mutable struct SampleAgent1 <: AbstractAgent
  id
  weight
end
mutable struct SampleAgent2 <: AbstractAgent
  id
  pos
  weight
end

@testset "sample!" begin
  model = ABM(SampleAgent1)
  for i in 1:20; add_agent!(model, rand()/rand()); end
  allweights = [i.weight for i in values(model.agents)]
  mean_weights = sum(allweights)/length(allweights)
  sample!(model, 12, :weight)
  @test Agents.nagents(model) == 12
  allweights = [i.weight for i in values(model.agents)]
  mean_weights_new = sum(allweights)/length(allweights)
  @test mean_weights_new > mean_weights

  model.agents[1].weight = 2
  model.agents[2].weight = 3
  @test model.agents[1].weight == 2
  @test model.agents[2].weight == 3

  model2 = ABM(SampleAgent2, Space((10, 10)))
  for i in 1:20; add_agent!(SampleAgent2(i, i, rand()/rand()), model2); end
  allweights = [i.weight for i in values(model2.agents)]
  mean_weights = sum(allweights)/length(allweights)
  sample!(model2, 12, :weight)
  @test Agents.nagents(model2) == 12
  allweights = [i.weight for i in values(model2.agents)]
  mean_weights_new = sum(allweights)/length(allweights)
  @test mean_weights_new > mean_weights  
end<|MERGE_RESOLUTION|>--- conflicted
+++ resolved
@@ -1,8 +1,5 @@
-<<<<<<< HEAD
-=======
 using Agents, Test, Random
 
->>>>>>> cc9f7dcf
 mutable struct Agent1 <: AbstractAgent
   id::Int
   pos::Tuple{Int,Int}
